--- conflicted
+++ resolved
@@ -1,15 +1,6 @@
-<<<<<<< HEAD
-import 'dart:io';
-
-import 'package:morpheme_cli/build_app/base/base.dart';
-import 'package:morpheme_cli/core/core.dart';
-import 'package:morpheme_cli/dependency_manager.dart';
-=======
 import 'package:morpheme_cli/build_app/base/build_command_base.dart';
->>>>>>> a6365ca1
 import 'package:morpheme_cli/extensions/extensions.dart';
 
-<<<<<<< HEAD
 /// iOS application build command implementation.
 ///
 /// Builds iOS application bundles for deployment to devices and simulators
@@ -49,320 +40,17 @@
 /// # Build without code signing (simulator only)
 /// morpheme build ios --flavor dev --no-codesign
 /// ```
-class IosCommand extends BaseBuildCommand {
-=======
 class IosCommand extends BuildCommandBase {
   IosCommand() : super() {
     argParser.addFlagCodesign();
   }
 
->>>>>>> a6365ca1
   @override
   String get name => 'ios';
 
   @override
-<<<<<<< HEAD
   String get description =>
-      'Build iOS application bundle (macOS host required).';
-
-  @override
-  String get platformName => 'iOS';
-
-  @override
-  bool get requiresMacOS => true;
-
-  @override
-  void configurePlatformArguments() {
-    super.configurePlatformArguments();
-    argParser.addFlagCodesign();
-  }
-
-  @override
-  ValidationResult<bool> validatePlatformEnvironment() {
-    // Check for Xcode installation
-    if (which('xcodebuild').notfound) {
-      return ValidationResult.error(
-        'Xcode command line tools not found',
-        suggestion: 'Install Xcode and command line tools',
-        examples: [
-          'xcode-select --install',
-          'sudo xcode-select --switch /Applications/Xcode.app',
-          'xcodebuild -version',
-        ],
-      );
-    }
-
-    // Check Xcode license agreement
-    try {
-      final result = Process.runSync('xcodebuild', ['-checkFirstLaunchStatus']);
-      if (result.exitCode != 0) {
-        return ValidationResult.error(
-          'Xcode license agreement not accepted',
-          suggestion: 'Accept Xcode license agreement',
-          examples: [
-            'sudo xcodebuild -license accept',
-            'sudo xcodebuild -runFirstLaunch',
-          ],
-        );
-      }
-    } catch (e) {
-      // License check failed, but continue - this might not be critical
-      BuildProgressReporter.reportWarning(
-        'Could not verify Xcode license status: $e',
-      );
-    }
-
-    // Check for iOS SDK
-    try {
-      final result = Process.runSync('xcodebuild', ['-showsdks']);
-      if (result.exitCode == 0) {
-        final output = result.stdout.toString();
-        if (!output.contains('iOS')) {
-          return ValidationResult.error(
-            'iOS SDK not found in Xcode installation',
-            suggestion: 'Install iOS SDK through Xcode',
-            examples: [
-              'xcodebuild -showsdks',
-              'Open Xcode and install iOS platform',
-            ],
-          );
-        }
-      }
-    } catch (e) {
-      BuildProgressReporter.reportWarning(
-        'Could not verify iOS SDK availability: $e',
-      );
-    }
-
-    return ValidationResult.success(true);
-  }
-
-  @override
-  Future<void> executePlatformBuild(BuildConfiguration config) async {
-    try {
-      final codesign = argResults?.getFlagCodesign() ?? true;
-      final codesignBool = codesign as bool;
-
-      BuildProgressReporter.reportBuildEnvironment(platformName, {
-        'flavor': config.flavor,
-        'mode': config.mode.displayName,
-        'target': config.target,
-        'codesign': codesignBool,
-        'obfuscate': config.obfuscate,
-      });
-
-      // Validate iOS configuration
-      if (config.iosConfig != null) {
-        _validateIosConfiguration(config.iosConfig!, codesignBool);
-      }
-
-      // Build Flutter arguments for iOS
-      final arguments = buildFlutterArguments(config, 'ios');
-
-      // Add iOS-specific arguments
-      if (codesignBool) {
-        arguments.add('--codesign');
-      } else {
-        arguments.add('--no-codesign');
-      }
-
-      BuildProgressReporter.reportBuildStage(
-        BuildStage.compilation,
-        0.1,
-        estimatedRemaining: Duration(minutes: 5),
-      );
-
-      // Execute Flutter build command
-      await FlutterHelper.run(
-        arguments.join(' '),
-        showLog: true,
-      );
-
-      if (codesignBool) {
-        BuildProgressReporter.reportBuildStage(
-          BuildStage.signing,
-          0.8,
-          estimatedRemaining: Duration(minutes: 1),
-        );
-      }
-
-      BuildProgressReporter.reportBuildStage(
-        BuildStage.packaging,
-        0.9,
-        estimatedRemaining: Duration(seconds: 30),
-      );
-
-      // Report build artifacts
-      final appPath = _findGeneratedApp();
-      if (appPath != null) {
-        final artifacts = [
-          BuildArtifact(
-            type: 'iOS App',
-            path: appPath,
-            metadata: {
-              'format': 'iOS Application Bundle',
-              'codesigned': codesignBool,
-              'platform': 'iOS',
-            },
-          ),
-        ];
-
-        BuildProgressReporter.reportBuildArtifacts(artifacts);
-
-        // Provide deployment guidance
-        _reportDeploymentInfo(appPath, codesignBool);
-      }
-    } catch (e) {
-      throw BuildCommandException(
-        BuildCommandError.buildProcessFailure,
-        'iOS build failed',
-        platform: platformName,
-        suggestion: 'Check build logs and iOS configuration',
-        examples: [
-          'flutter clean',
-          'flutter pub get',
-          'morpheme doctor',
-        ],
-        diagnosticCommands: [
-          'flutter doctor',
-          'xcodebuild -version',
-          'security find-identity -v -p codesigning',
-        ],
-        recoverySteps: [
-          'Clean the project with "flutter clean"',
-          'Get dependencies with "flutter pub get"',
-          'Check Xcode and iOS SDK installation',
-          'Verify code signing certificates if using --codesign',
-        ],
-      );
-    }
-  }
-
-  /// Validates iOS-specific configuration.
-  ///
-  /// Checks provisioning profiles, certificates, and other
-  /// iOS-specific build requirements.
-  void _validateIosConfiguration(IosBuildConfig iosConfig, bool codesign) {
-    if (codesign && iosConfig.provisioningConfig != null) {
-      final provisioning = iosConfig.provisioningConfig!;
-
-      // Check for valid team ID format
-      if (provisioning.teamId.length != 10) {
-        BuildProgressReporter.reportWarning(
-          'Team ID should be 10 characters long: ${provisioning.teamId}',
-        );
-      }
-
-      // Check for code signing identity availability
-      try {
-        final result = Process.runSync(
-            'security', ['find-identity', '-v', '-p', 'codesigning']);
-
-        if (result.exitCode == 0) {
-          final identities = result.stdout.toString();
-          if (!identities.contains('valid identities found')) {
-            BuildProgressReporter.reportWarning(
-              'No valid code signing identities found',
-            );
-          }
-        }
-      } catch (e) {
-        BuildProgressReporter.reportWarning(
-          'Could not check code signing identities: $e',
-        );
-      }
-    }
-  }
-
-  /// Finds the generated iOS application bundle.
-  ///
-  /// Searches for the built .app bundle in common output locations.
-  ///
-  /// Returns: Path to .app bundle or null if not found
-  String? _findGeneratedApp() {
-    final commonPaths = [
-      'build/ios/iphoneos/Runner.app',
-      'build/ios/iphonesimulator/Runner.app',
-      'ios/build/Build/Products/Release-iphoneos/Runner.app',
-      'ios/build/Build/Products/Debug-iphoneos/Runner.app',
-      'ios/build/Build/Products/Release-iphonesimulator/Runner.app',
-      'ios/build/Build/Products/Debug-iphonesimulator/Runner.app',
-    ];
-
-    for (final path in commonPaths) {
-      if (exists(path)) {
-        return path;
-      }
-    }
-
-    // Search for any .app bundles in the build directory
-    final buildDirs = ['build/ios', 'ios/build'];
-
-    for (final buildDir in buildDirs) {
-      if (exists(buildDir)) {
-        try {
-          final directory = Directory(buildDir);
-          final appBundles = directory
-              .listSync(recursive: true)
-              .whereType<Directory>()
-              .where((dir) => dir.path.endsWith('.app'))
-              .toList();
-
-          if (appBundles.isNotEmpty) {
-            // Return the most recently modified app bundle
-            appBundles.sort((a, b) =>
-                b.statSync().modified.compareTo(a.statSync().modified));
-            return appBundles.first.path;
-          }
-        } catch (e) {
-          // Ignore errors when searching for app bundles
-        }
-      }
-    }
-
-    return null;
-  }
-
-  /// Reports iOS deployment information and recommendations.
-  ///
-  /// Provides guidance on how to deploy the built iOS application
-  /// to devices or simulators.
-  void _reportDeploymentInfo(String appPath, bool codesigned) {
-    printMessage('\n📱 iOS Application Information:');
-    printMessage('   Generated: $appPath');
-
-    if (codesigned) {
-      printMessage('   Code signed: Yes');
-      printMessage('   Ready for device deployment');
-
-      printMessage('\n🚀 Deployment options:');
-      printMessage('   # Install on connected device');
-      printMessage('   flutter install');
-      printMessage('   # Or use Xcode for advanced deployment options');
-    } else {
-      printMessage('   Code signed: No');
-      printMessage('   Simulator only - not signed for device deployment');
-
-      printMessage('\n🧪 Simulator deployment:');
-      printMessage('   # Run on iOS simulator');
-      printMessage('   flutter run -d ios');
-      printMessage('   # Or open Simulator.app and drag the .app bundle');
-    }
-
-    // Check for connected devices
-    try {
-      final result = Process.runSync('flutter', ['devices']);
-      if (result.exitCode == 0) {
-        final devices = result.stdout.toString();
-        if (devices.contains('ios')) {
-          printMessage('\n📱 Connected iOS devices found');
-        }
-      }
-    } catch (e) {
-      // Ignore device check errors
-    }
-=======
-  String get description => 'Build an iOS application bundle (Mac OS X host only).';
+      'Build an iOS application bundle (Mac OS X host only).';
 
   @override
   String get buildTarget => 'ios';
@@ -372,6 +60,5 @@
     final baseCommand = super.constructBuildCommand(dartDefines);
     final argCodesign = argResults.getFlagCodesign();
     return '$baseCommand $argCodesign';
->>>>>>> a6365ca1
   }
 }