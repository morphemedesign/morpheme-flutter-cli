<<<<<<< HEAD
import 'dart:io';

import 'package:morpheme_cli/build_app/base/base.dart';
import 'package:morpheme_cli/core/core.dart';
import 'package:morpheme_cli/dependency_manager.dart';
=======
import 'package:morpheme_cli/build_app/base/build_command_base.dart';
>>>>>>> a6365ca1
import 'package:morpheme_cli/extensions/extensions.dart';

<<<<<<< HEAD
/// iOS IPA archive build command implementation.
///
/// Creates iOS Application Archive (IPA) files for distribution through
/// App Store, ad-hoc distribution, or enterprise deployment.
///
/// ## Platform Requirements
/// - macOS host system (iOS builds require Xcode)
/// - Xcode and Xcode Command Line Tools
/// - Valid iOS distribution certificates
/// - Appropriate provisioning profiles for distribution
///
/// ## IPA vs iOS Build
/// - iOS build: Creates .app bundle for testing and development
/// - IPA build: Creates .ipa archive for distribution and deployment
///
/// ## Distribution Methods
/// - **app-store**: For App Store submission (requires distribution certificate)
/// - **ad-hoc**: For limited device distribution (up to 100 devices)
/// - **development**: For development team distribution
/// - **enterprise**: For enterprise in-house distribution
///
/// ## Configuration
/// Uses morpheme.yaml and appstore_deployment.json for configuration:
/// ```yaml
/// ios:
///   prod:
///     exportMethod: "app-store"
///     provisioning:
///       teamId: "XXXXXXXXXX"
///       provisioningProfile: "App Store Profile"
/// ```
///
/// ## Usage Examples
/// ```bash
/// # Build IPA for App Store submission
/// morpheme build ipa --flavor prod --export-method app-store
///
/// # Build ad-hoc IPA for testing
/// morpheme build ipa --flavor staging --export-method ad-hoc
///
/// # Build with custom export options
/// morpheme build ipa --export-options-plist ExportOptions.plist
/// ```
class IpaCommand extends BaseBuildCommand {
  @override
  String get name => 'ipa';

  @override
  String get description =>
      'Build iOS IPA archive for distribution (macOS host required).';

  @override
  String get platformName => 'iOS IPA';

  @override
  bool get requiresMacOS => true;

  @override
  void configurePlatformArguments() {
    super.configurePlatformArguments();
=======
class IpaCommand extends BuildCommandBase {
  IpaCommand() : super() {
>>>>>>> a6365ca1
    argParser.addOptionExportMethod();
    argParser.addOptionExportOptionsPlist();
  }

  @override
  ValidationResult<bool> validatePlatformEnvironment() {
    // Check for Xcode installation
    if (which('xcodebuild').notfound) {
      return ValidationResult.error(
        'Xcode command line tools not found',
        suggestion: 'Install Xcode and command line tools',
        examples: [
          'xcode-select --install',
          'sudo xcode-select --switch /Applications/Xcode.app',
          'xcodebuild -version',
        ],
      );
    }

    // Check for code signing certificates
    try {
      final result = Process.runSync(
          'security', ['find-identity', '-v', '-p', 'codesigning']);

      if (result.exitCode == 0) {
        final output = result.stdout.toString();
        if (!output.contains('valid identities found')) {
          return ValidationResult.error(
            'No valid code signing identities found',
            suggestion: 'Install iOS development or distribution certificates',
            examples: [
              'security find-identity -v -p codesigning',
              'Open Keychain Access and install certificates',
              'Download certificates from Apple Developer Portal',
            ],
          );
        }
      }
    } catch (e) {
      BuildProgressReporter.reportWarning(
        'Could not verify code signing certificates: $e',
      );
    }

    return ValidationResult.success(true);
  }

  @override
<<<<<<< HEAD
  Future<void> executePlatformBuild(BuildConfiguration config) async {
    try {
      final exportMethod = argResults?.getOptionExportMethod();
      final exportOptionsPlist = argResults?.getOptionExportOptionsPlist();

      BuildProgressReporter.reportBuildEnvironment(platformName, {
        'flavor': config.flavor,
        'mode': config.mode.displayName,
        'target': config.target,
        'exportMethod': exportMethod ?? 'auto',
        'obfuscate': config.obfuscate,
      });

      // Validate IPA configuration
      if (config.iosConfig != null) {
        _validateIpaConfiguration(config.iosConfig!, exportMethod);
      }

      // Validate export options plist if provided
      if (exportOptionsPlist != null && !exists(exportOptionsPlist)) {
        throw BuildCommandException(
          BuildCommandError.buildConfigurationInvalid,
          'Export options plist not found: $exportOptionsPlist',
          suggestion: 'Create export options plist or check file path',
          examples: [
            'ls $exportOptionsPlist',
            'xcodebuild -h | grep exportOptionsPlist',
          ],
        );
      }

      // Build Flutter arguments for IPA
      final arguments = buildFlutterArguments(config, 'ipa');

      // Add IPA-specific arguments
      if (exportMethod != null && exportMethod.isNotEmpty) {
        arguments.addAll(['--export-method', exportMethod]);
      }

      if (exportOptionsPlist != null && exportOptionsPlist.isNotEmpty) {
        arguments.addAll(['--export-options-plist', exportOptionsPlist]);
      }

      BuildProgressReporter.reportBuildStage(
        BuildStage.compilation,
        0.1,
        estimatedRemaining: Duration(minutes: 6),
      );

      // Execute Flutter build command
      await FlutterHelper.run(
        arguments.join(' '),
        showLog: true,
      );

      BuildProgressReporter.reportBuildStage(
        BuildStage.signing,
        0.7,
        estimatedRemaining: Duration(minutes: 2),
      );

      BuildProgressReporter.reportBuildStage(
        BuildStage.packaging,
        0.9,
        estimatedRemaining: Duration(seconds: 45),
      );

      // Report build artifacts
      final ipaPath = _findGeneratedIpa();
      if (ipaPath != null) {
        final ipaFile = File(ipaPath);
        final artifacts = [
          BuildArtifact(
            type: 'IPA',
            path: ipaPath,
            sizeBytes: ipaFile.existsSync() ? ipaFile.lengthSync() : null,
            metadata: {
              'format': 'iOS Application Archive',
              'exportMethod': exportMethod ?? 'auto',
              'distribution': true,
            },
          ),
        ];

        BuildProgressReporter.reportBuildArtifacts(artifacts);

        // Provide distribution guidance
        _reportDistributionInfo(ipaPath, exportMethod);
      }
    } catch (e) {
      throw BuildCommandException(
        BuildCommandError.buildProcessFailure,
        'iOS IPA build failed',
        platform: platformName,
        suggestion: 'Check build logs and iOS configuration',
        examples: [
          'flutter clean',
          'flutter pub get',
          'morpheme doctor',
        ],
        diagnosticCommands: [
          'flutter doctor',
          'xcodebuild -version',
          'security find-identity -v -p codesigning',
          'ls ~/Library/MobileDevice/Provisioning\\ Profiles/',
        ],
        recoverySteps: [
          'Clean the project with "flutter clean"',
          'Get dependencies with "flutter pub get"',
          'Check Xcode and iOS SDK installation',
          'Verify distribution certificates and provisioning profiles',
          'Check export method and provisioning profile compatibility',
        ],
      );
    }
  }

  /// Validates IPA-specific configuration.
  ///
  /// Checks export method, provisioning profiles, and certificates
  /// required for IPA distribution.
  void _validateIpaConfiguration(
      IosBuildConfig iosConfig, String? exportMethod) {
    if (exportMethod != null) {
      final validMethods = ['app-store', 'ad-hoc', 'development', 'enterprise'];
      if (!validMethods.contains(exportMethod)) {
        throw BuildCommandException(
          BuildCommandError.buildConfigurationInvalid,
          'Invalid export method: $exportMethod',
          suggestion: 'Use one of the supported export methods',
          examples: validMethods,
        );
      }
    }

    // Validate provisioning configuration for distribution
    if (iosConfig.provisioningConfig != null) {
      final provisioning = iosConfig.provisioningConfig!;

      if (provisioning.teamId.isEmpty) {
        throw BuildCommandException(
          BuildCommandError.signingConfigurationInvalid,
          'Team ID is required for IPA distribution',
          suggestion: 'Configure team ID in morpheme.yaml ios section',
          examples: ['teamId: "XXXXXXXXXX"'],
        );
      }

      if (provisioning.provisioningProfile.isEmpty) {
        BuildProgressReporter.reportWarning(
          'Provisioning profile not specified - using automatic signing',
        );
      }
    }

    // Check for distribution certificates if building for distribution
    if (exportMethod == 'app-store' || exportMethod == 'ad-hoc') {
      try {
        final result = Process.runSync(
            'security', ['find-identity', '-v', '-p', 'codesigning']);

        if (result.exitCode == 0) {
          final output = result.stdout.toString();
          if (!output.contains('Distribution')) {
            BuildProgressReporter.reportWarning(
              'No distribution certificates found - may cause signing issues',
            );
          }
        }
      } catch (e) {
        BuildProgressReporter.reportWarning(
          'Could not verify distribution certificates: $e',
        );
      }
    }
  }

  /// Finds the generated IPA file.
  ///
  /// Searches for the built .ipa file in common output locations.
  ///
  /// Returns: Path to .ipa file or null if not found
  String? _findGeneratedIpa() {
    final commonPaths = [
      'build/ios/ipa/Runner.ipa',
      'build/ios/archive/Runner.ipa',
      'ios/build/Runner.ipa',
    ];

    for (final path in commonPaths) {
      if (exists(path)) {
        return path;
      }
    }

    // Search for any .ipa files in the build directory
    final buildDirs = ['build/ios', 'ios/build'];

    for (final buildDir in buildDirs) {
      if (exists(buildDir)) {
        try {
          final directory = Directory(buildDir);
          final ipaFiles = directory
              .listSync(recursive: true)
              .whereType<File>()
              .where((file) => file.path.endsWith('.ipa'))
              .toList();

          if (ipaFiles.isNotEmpty) {
            // Return the most recently modified IPA
            ipaFiles.sort(
                (a, b) => b.lastModifiedSync().compareTo(a.lastModifiedSync()));
            return ipaFiles.first.path;
          }
        } catch (e) {
          // Ignore errors when searching for IPA files
        }
      }
    }

    return null;
  }

  /// Reports IPA distribution information and recommendations.
  ///
  /// Provides guidance on how to distribute the built IPA file
  /// based on the export method used.
  void _reportDistributionInfo(String ipaPath, String? exportMethod) {
    printMessage('\n📦 iOS IPA Information:');
    printMessage('   Generated: $ipaPath');
    printMessage('   Export method: ${exportMethod ?? "auto"}');

    switch (exportMethod) {
      case 'app-store':
        printMessage('   Distribution: App Store');
        printMessage('\n🏦 App Store submission:');
        printMessage('   1. Open Xcode and use "Distribute App" feature');
        printMessage('   2. Or use Application Loader / Transporter');
        printMessage('   3. Upload to App Store Connect for review');
        break;

      case 'ad-hoc':
        printMessage('   Distribution: Ad-Hoc (up to 100 devices)');
        printMessage('\n📧 Ad-Hoc distribution:');
        printMessage('   1. Share IPA file with registered device owners');
        printMessage('   2. Install via iTunes, Apple Configurator, or OTA');
        printMessage(
            '   3. Ensure devices are registered in provisioning profile');
        break;

      case 'development':
        printMessage('   Distribution: Development team');
        printMessage('\n👥 Development distribution:');
        printMessage('   1. Share with development team members');
        printMessage('   2. Install on development devices');
        printMessage('   3. Use for testing and debugging');
        break;

      case 'enterprise':
        printMessage('   Distribution: Enterprise (in-house)');
        printMessage('\n🏢 Enterprise distribution:');
        printMessage('   1. Distribute within your organization');
        printMessage('   2. Install via MDM or enterprise app catalog');
        printMessage('   3. No device registration limit');
        break;

      default:
        printMessage('\n🚀 Distribution options:');
        printMessage('   - Use with compatible provisioning profile');
        printMessage('   - Check export method for distribution type');
    }

    // Provide additional tools information
    printMessage('\n🧠 Additional tools:');
    printMessage('   # Verify IPA contents');
    printMessage('   unzip -l "$ipaPath"');
    printMessage('   # Check app info');
    printMessage('   plutil -p "Payload/Runner.app/Info.plist"');
=======
  String get buildTarget => 'ipa';

  @override
  String constructBuildCommand(List<String> dartDefines) {
    final baseCommand = super.constructBuildCommand(dartDefines);
    final argExportMethod = argResults.getOptionExportMethod();
    final argExportOptionsPlist = argResults.getOptionExportOptionsPlist();
    return '$baseCommand $argExportMethod $argExportOptionsPlist';
>>>>>>> a6365ca1
  }
}<|MERGE_RESOLUTION|>--- conflicted
+++ resolved
@@ -1,15 +1,6 @@
-<<<<<<< HEAD
-import 'dart:io';
-
-import 'package:morpheme_cli/build_app/base/base.dart';
-import 'package:morpheme_cli/core/core.dart';
-import 'package:morpheme_cli/dependency_manager.dart';
-=======
 import 'package:morpheme_cli/build_app/base/build_command_base.dart';
->>>>>>> a6365ca1
 import 'package:morpheme_cli/extensions/extensions.dart';
 
-<<<<<<< HEAD
 /// iOS IPA archive build command implementation.
 ///
 /// Creates iOS Application Archive (IPA) files for distribution through
@@ -53,355 +44,19 @@
 /// # Build with custom export options
 /// morpheme build ipa --export-options-plist ExportOptions.plist
 /// ```
-class IpaCommand extends BaseBuildCommand {
-  @override
-  String get name => 'ipa';
-
-  @override
-  String get description =>
-      'Build iOS IPA archive for distribution (macOS host required).';
-
-  @override
-  String get platformName => 'iOS IPA';
-
-  @override
-  bool get requiresMacOS => true;
-
-  @override
-  void configurePlatformArguments() {
-    super.configurePlatformArguments();
-=======
 class IpaCommand extends BuildCommandBase {
   IpaCommand() : super() {
->>>>>>> a6365ca1
     argParser.addOptionExportMethod();
     argParser.addOptionExportOptionsPlist();
   }
 
   @override
-  ValidationResult<bool> validatePlatformEnvironment() {
-    // Check for Xcode installation
-    if (which('xcodebuild').notfound) {
-      return ValidationResult.error(
-        'Xcode command line tools not found',
-        suggestion: 'Install Xcode and command line tools',
-        examples: [
-          'xcode-select --install',
-          'sudo xcode-select --switch /Applications/Xcode.app',
-          'xcodebuild -version',
-        ],
-      );
-    }
-
-    // Check for code signing certificates
-    try {
-      final result = Process.runSync(
-          'security', ['find-identity', '-v', '-p', 'codesigning']);
-
-      if (result.exitCode == 0) {
-        final output = result.stdout.toString();
-        if (!output.contains('valid identities found')) {
-          return ValidationResult.error(
-            'No valid code signing identities found',
-            suggestion: 'Install iOS development or distribution certificates',
-            examples: [
-              'security find-identity -v -p codesigning',
-              'Open Keychain Access and install certificates',
-              'Download certificates from Apple Developer Portal',
-            ],
-          );
-        }
-      }
-    } catch (e) {
-      BuildProgressReporter.reportWarning(
-        'Could not verify code signing certificates: $e',
-      );
-    }
-
-    return ValidationResult.success(true);
-  }
+  String get name => 'ipa';
 
   @override
-<<<<<<< HEAD
-  Future<void> executePlatformBuild(BuildConfiguration config) async {
-    try {
-      final exportMethod = argResults?.getOptionExportMethod();
-      final exportOptionsPlist = argResults?.getOptionExportOptionsPlist();
+  String get description => 'Archive ios ipa with flavor.';
 
-      BuildProgressReporter.reportBuildEnvironment(platformName, {
-        'flavor': config.flavor,
-        'mode': config.mode.displayName,
-        'target': config.target,
-        'exportMethod': exportMethod ?? 'auto',
-        'obfuscate': config.obfuscate,
-      });
-
-      // Validate IPA configuration
-      if (config.iosConfig != null) {
-        _validateIpaConfiguration(config.iosConfig!, exportMethod);
-      }
-
-      // Validate export options plist if provided
-      if (exportOptionsPlist != null && !exists(exportOptionsPlist)) {
-        throw BuildCommandException(
-          BuildCommandError.buildConfigurationInvalid,
-          'Export options plist not found: $exportOptionsPlist',
-          suggestion: 'Create export options plist or check file path',
-          examples: [
-            'ls $exportOptionsPlist',
-            'xcodebuild -h | grep exportOptionsPlist',
-          ],
-        );
-      }
-
-      // Build Flutter arguments for IPA
-      final arguments = buildFlutterArguments(config, 'ipa');
-
-      // Add IPA-specific arguments
-      if (exportMethod != null && exportMethod.isNotEmpty) {
-        arguments.addAll(['--export-method', exportMethod]);
-      }
-
-      if (exportOptionsPlist != null && exportOptionsPlist.isNotEmpty) {
-        arguments.addAll(['--export-options-plist', exportOptionsPlist]);
-      }
-
-      BuildProgressReporter.reportBuildStage(
-        BuildStage.compilation,
-        0.1,
-        estimatedRemaining: Duration(minutes: 6),
-      );
-
-      // Execute Flutter build command
-      await FlutterHelper.run(
-        arguments.join(' '),
-        showLog: true,
-      );
-
-      BuildProgressReporter.reportBuildStage(
-        BuildStage.signing,
-        0.7,
-        estimatedRemaining: Duration(minutes: 2),
-      );
-
-      BuildProgressReporter.reportBuildStage(
-        BuildStage.packaging,
-        0.9,
-        estimatedRemaining: Duration(seconds: 45),
-      );
-
-      // Report build artifacts
-      final ipaPath = _findGeneratedIpa();
-      if (ipaPath != null) {
-        final ipaFile = File(ipaPath);
-        final artifacts = [
-          BuildArtifact(
-            type: 'IPA',
-            path: ipaPath,
-            sizeBytes: ipaFile.existsSync() ? ipaFile.lengthSync() : null,
-            metadata: {
-              'format': 'iOS Application Archive',
-              'exportMethod': exportMethod ?? 'auto',
-              'distribution': true,
-            },
-          ),
-        ];
-
-        BuildProgressReporter.reportBuildArtifacts(artifacts);
-
-        // Provide distribution guidance
-        _reportDistributionInfo(ipaPath, exportMethod);
-      }
-    } catch (e) {
-      throw BuildCommandException(
-        BuildCommandError.buildProcessFailure,
-        'iOS IPA build failed',
-        platform: platformName,
-        suggestion: 'Check build logs and iOS configuration',
-        examples: [
-          'flutter clean',
-          'flutter pub get',
-          'morpheme doctor',
-        ],
-        diagnosticCommands: [
-          'flutter doctor',
-          'xcodebuild -version',
-          'security find-identity -v -p codesigning',
-          'ls ~/Library/MobileDevice/Provisioning\\ Profiles/',
-        ],
-        recoverySteps: [
-          'Clean the project with "flutter clean"',
-          'Get dependencies with "flutter pub get"',
-          'Check Xcode and iOS SDK installation',
-          'Verify distribution certificates and provisioning profiles',
-          'Check export method and provisioning profile compatibility',
-        ],
-      );
-    }
-  }
-
-  /// Validates IPA-specific configuration.
-  ///
-  /// Checks export method, provisioning profiles, and certificates
-  /// required for IPA distribution.
-  void _validateIpaConfiguration(
-      IosBuildConfig iosConfig, String? exportMethod) {
-    if (exportMethod != null) {
-      final validMethods = ['app-store', 'ad-hoc', 'development', 'enterprise'];
-      if (!validMethods.contains(exportMethod)) {
-        throw BuildCommandException(
-          BuildCommandError.buildConfigurationInvalid,
-          'Invalid export method: $exportMethod',
-          suggestion: 'Use one of the supported export methods',
-          examples: validMethods,
-        );
-      }
-    }
-
-    // Validate provisioning configuration for distribution
-    if (iosConfig.provisioningConfig != null) {
-      final provisioning = iosConfig.provisioningConfig!;
-
-      if (provisioning.teamId.isEmpty) {
-        throw BuildCommandException(
-          BuildCommandError.signingConfigurationInvalid,
-          'Team ID is required for IPA distribution',
-          suggestion: 'Configure team ID in morpheme.yaml ios section',
-          examples: ['teamId: "XXXXXXXXXX"'],
-        );
-      }
-
-      if (provisioning.provisioningProfile.isEmpty) {
-        BuildProgressReporter.reportWarning(
-          'Provisioning profile not specified - using automatic signing',
-        );
-      }
-    }
-
-    // Check for distribution certificates if building for distribution
-    if (exportMethod == 'app-store' || exportMethod == 'ad-hoc') {
-      try {
-        final result = Process.runSync(
-            'security', ['find-identity', '-v', '-p', 'codesigning']);
-
-        if (result.exitCode == 0) {
-          final output = result.stdout.toString();
-          if (!output.contains('Distribution')) {
-            BuildProgressReporter.reportWarning(
-              'No distribution certificates found - may cause signing issues',
-            );
-          }
-        }
-      } catch (e) {
-        BuildProgressReporter.reportWarning(
-          'Could not verify distribution certificates: $e',
-        );
-      }
-    }
-  }
-
-  /// Finds the generated IPA file.
-  ///
-  /// Searches for the built .ipa file in common output locations.
-  ///
-  /// Returns: Path to .ipa file or null if not found
-  String? _findGeneratedIpa() {
-    final commonPaths = [
-      'build/ios/ipa/Runner.ipa',
-      'build/ios/archive/Runner.ipa',
-      'ios/build/Runner.ipa',
-    ];
-
-    for (final path in commonPaths) {
-      if (exists(path)) {
-        return path;
-      }
-    }
-
-    // Search for any .ipa files in the build directory
-    final buildDirs = ['build/ios', 'ios/build'];
-
-    for (final buildDir in buildDirs) {
-      if (exists(buildDir)) {
-        try {
-          final directory = Directory(buildDir);
-          final ipaFiles = directory
-              .listSync(recursive: true)
-              .whereType<File>()
-              .where((file) => file.path.endsWith('.ipa'))
-              .toList();
-
-          if (ipaFiles.isNotEmpty) {
-            // Return the most recently modified IPA
-            ipaFiles.sort(
-                (a, b) => b.lastModifiedSync().compareTo(a.lastModifiedSync()));
-            return ipaFiles.first.path;
-          }
-        } catch (e) {
-          // Ignore errors when searching for IPA files
-        }
-      }
-    }
-
-    return null;
-  }
-
-  /// Reports IPA distribution information and recommendations.
-  ///
-  /// Provides guidance on how to distribute the built IPA file
-  /// based on the export method used.
-  void _reportDistributionInfo(String ipaPath, String? exportMethod) {
-    printMessage('\n📦 iOS IPA Information:');
-    printMessage('   Generated: $ipaPath');
-    printMessage('   Export method: ${exportMethod ?? "auto"}');
-
-    switch (exportMethod) {
-      case 'app-store':
-        printMessage('   Distribution: App Store');
-        printMessage('\n🏦 App Store submission:');
-        printMessage('   1. Open Xcode and use "Distribute App" feature');
-        printMessage('   2. Or use Application Loader / Transporter');
-        printMessage('   3. Upload to App Store Connect for review');
-        break;
-
-      case 'ad-hoc':
-        printMessage('   Distribution: Ad-Hoc (up to 100 devices)');
-        printMessage('\n📧 Ad-Hoc distribution:');
-        printMessage('   1. Share IPA file with registered device owners');
-        printMessage('   2. Install via iTunes, Apple Configurator, or OTA');
-        printMessage(
-            '   3. Ensure devices are registered in provisioning profile');
-        break;
-
-      case 'development':
-        printMessage('   Distribution: Development team');
-        printMessage('\n👥 Development distribution:');
-        printMessage('   1. Share with development team members');
-        printMessage('   2. Install on development devices');
-        printMessage('   3. Use for testing and debugging');
-        break;
-
-      case 'enterprise':
-        printMessage('   Distribution: Enterprise (in-house)');
-        printMessage('\n🏢 Enterprise distribution:');
-        printMessage('   1. Distribute within your organization');
-        printMessage('   2. Install via MDM or enterprise app catalog');
-        printMessage('   3. No device registration limit');
-        break;
-
-      default:
-        printMessage('\n🚀 Distribution options:');
-        printMessage('   - Use with compatible provisioning profile');
-        printMessage('   - Check export method for distribution type');
-    }
-
-    // Provide additional tools information
-    printMessage('\n🧠 Additional tools:');
-    printMessage('   # Verify IPA contents');
-    printMessage('   unzip -l "$ipaPath"');
-    printMessage('   # Check app info');
-    printMessage('   plutil -p "Payload/Runner.app/Info.plist"');
-=======
+  @override
   String get buildTarget => 'ipa';
 
   @override
@@ -410,6 +65,5 @@
     final argExportMethod = argResults.getOptionExportMethod();
     final argExportOptionsPlist = argResults.getOptionExportOptionsPlist();
     return '$baseCommand $argExportMethod $argExportOptionsPlist';
->>>>>>> a6365ca1
   }
 }