<<<<<<< HEAD
import 'dart:io';

import 'package:morpheme_cli/build_app/base/base.dart';
import 'package:morpheme_cli/dependency_manager.dart';
import 'package:morpheme_cli/helper/helper.dart';

/// Android App Bundle build command implementation.
///
/// Builds Android App Bundle (AAB) files optimized for Google Play Store
/// distribution with dynamic delivery support and size optimizations.
///
/// ## Platform Requirements
/// - Android SDK and tools
/// - Flutter SDK with Android support
/// - Valid Android project configuration
/// - Android Gradle Plugin 3.2+ for App Bundle support
///
/// ## App Bundle Benefits
/// - Smaller download sizes through dynamic delivery
/// - Automatic APK generation by Google Play
/// - Enhanced security and optimization
/// - Support for feature modules and asset packs
///
/// ## Configuration
/// Uses morpheme.yaml for flavor and build configuration:
/// ```yaml
/// android:
///   prod:
///     buildAppBundle: true
///     signing:
///       keystorePath: "release.keystore"
///       keyAlias: "release"
/// ```
///
/// ## Usage Examples
/// ```bash
/// # Build release App Bundle for production
/// morpheme build appbundle --flavor prod --release
///
/// # Build with custom signing configuration
/// morpheme build appbundle --flavor staging --build-number 42
/// ```
class AppbundleCommand extends BaseBuildCommand {
=======
import 'package:morpheme_cli/build_app/base/build_command_base.dart';

class AppbundleCommand extends BuildCommandBase {
  AppbundleCommand() : super() {
    // App Bundle-specific arguments if any
  }

>>>>>>> a6365ca1
  @override
  String get name => 'appbundle';

  @override
  String get description =>
      'Build Android App Bundle (AAB) with flavor support.';

  @override
<<<<<<< HEAD
  String get platformName => 'Android App Bundle';

  @override
  ValidationResult<bool> validatePlatformEnvironment() {
    // Check for Android SDK
    final androidHome = Platform.environment['ANDROID_HOME'] ??
        Platform.environment['ANDROID_SDK_ROOT'];

    if (androidHome == null || androidHome.isEmpty) {
      return ValidationResult.error(
        'Android SDK not found',
        suggestion:
            'Install Android SDK and set ANDROID_HOME environment variable',
        examples: [
          'export ANDROID_HOME=/path/to/android/sdk',
          'flutter doctor',
          'morpheme doctor',
        ],
      );
    }

    // Check for Gradle (required for App Bundle builds)
    if (which('gradle').notfound) {
      // Check if gradlew exists in project
      if (!exists('./gradlew') && !exists('./android/gradlew')) {
        return ValidationResult.error(
          'Gradle not found',
          suggestion:
              'Install Gradle or ensure gradlew is available in project',
          examples: [
            'brew install gradle',
            'cd android && ./gradlew --version',
            'flutter doctor',
          ],
        );
      }
    }

    // Check for bundletool (optional but recommended for testing)
    if (which('bundletool').notfound) {
      BuildProgressReporter.reportWarning(
        'bundletool not found - install for local AAB testing',
        severity: 'INFO',
      );
    }

    return ValidationResult.success(true);
  }

  @override
  Future<void> executePlatformBuild(BuildConfiguration config) async {
    try {
      BuildProgressReporter.reportBuildEnvironment(platformName, {
        'flavor': config.flavor,
        'mode': config.mode.displayName,
        'target': config.target,
        'obfuscate': config.obfuscate,
        'appBundle': true,
      });

      // Build Flutter arguments for App Bundle
      final arguments = buildFlutterArguments(config, 'appbundle');

      // Add Android-specific configurations
      if (config.androidConfig != null) {
        final androidConfig = config.androidConfig!;

        // Validate signing configuration for release builds
        if (config.mode == BuildMode.release &&
            androidConfig.signingConfig != null) {
          _validateSigningConfiguration(androidConfig.signingConfig!);
        }

        // Report App Bundle optimization info
        if (androidConfig.buildAppBundle) {
          BuildProgressReporter.reportPreparationStep(
            'App Bundle optimization enabled',
            true,
          );
        }
      }

      BuildProgressReporter.reportBuildStage(
        BuildStage.compilation,
        0.1,
        estimatedRemaining: Duration(minutes: 4),
      );

      // Execute Flutter build command
      await FlutterHelper.run(
        arguments.join(' '),
        showLog: true,
      );

      BuildProgressReporter.reportBuildStage(
        BuildStage.packaging,
        0.9,
        estimatedRemaining: Duration(seconds: 45),
      );

      // Report build artifacts
      final aabPath = _findGeneratedAppBundle();
      if (aabPath != null) {
        final aabFile = File(aabPath);
        final artifacts = [
          BuildArtifact(
            type: 'AAB',
            path: aabPath,
            sizeBytes: aabFile.existsSync() ? aabFile.lengthSync() : null,
            metadata: {
              'format': 'Android App Bundle',
              'optimized': true,
              'dynamicDelivery': true,
            },
          ),
        ];

        BuildProgressReporter.reportBuildArtifacts(artifacts);

        // Provide additional App Bundle information
        _reportAppBundleInfo(aabPath);
      }
    } catch (e) {
      throw BuildCommandException(
        BuildCommandError.buildProcessFailure,
        'Android App Bundle build failed',
        platform: platformName,
        suggestion: 'Check build logs and Android configuration',
        examples: [
          'flutter clean',
          'flutter pub get',
          'morpheme doctor',
        ],
        diagnosticCommands: [
          'flutter doctor',
          'gradle --version',
          'cd android && ./gradlew --version',
        ],
        recoverySteps: [
          'Clean the project with "flutter clean"',
          'Get dependencies with "flutter pub get"',
          'Check Android Gradle Plugin version (requires 3.2+)',
          'Verify signing configuration for release builds',
        ],
      );
    }
  }

  /// Validates Android signing configuration.
  ///
  /// Ensures all required signing parameters are present and
  /// the keystore file exists for release builds.
  void _validateSigningConfiguration(AndroidSigningConfig signingConfig) {
    if (signingConfig.keystorePath.isNotEmpty &&
        !exists(signingConfig.keystorePath)) {
      throw BuildCommandException(
        BuildCommandError.signingConfigurationInvalid,
        'Keystore file not found: ${signingConfig.keystorePath}',
        suggestion: 'Create keystore or update path in morpheme.yaml',
        examples: [
          'keytool -genkey -v -keystore release.keystore',
          'ls ${dirname(signingConfig.keystorePath)}',
        ],
      );
    }

    if (signingConfig.keyAlias.isEmpty) {
      throw BuildCommandException(
        BuildCommandError.signingConfigurationInvalid,
        'Key alias is required for signed builds',
        suggestion:
            'Configure key alias in morpheme.yaml android signing section',
      );
    }
  }

  /// Finds the generated App Bundle file path.
  ///
  /// Searches common AAB output locations and returns the path
  /// to the most recently generated App Bundle file.
  ///
  /// Returns: Path to AAB file or null if not found
  String? _findGeneratedAppBundle() {
    final commonPaths = [
      'build/app/outputs/bundle/release/app-release.aab',
      'build/app/outputs/bundle/debug/app-debug.aab',
      'build/app/outputs/bundle/profile/app-profile.aab',
    ];

    for (final path in commonPaths) {
      if (exists(path)) {
        return path;
      }
    }

    // Search for any AAB files in the output directory
    final bundleDir = 'build/app/outputs/bundle';
    if (exists(bundleDir)) {
      try {
        final directory = Directory(bundleDir);
        final aabFiles = directory
            .listSync(recursive: true)
            .whereType<File>()
            .where((file) => file.path.endsWith('.aab'))
            .toList();

        if (aabFiles.isNotEmpty) {
          // Return the most recently modified AAB
          aabFiles.sort(
              (a, b) => b.lastModifiedSync().compareTo(a.lastModifiedSync()));
          return aabFiles.first.path;
        }
      } catch (e) {
        // Ignore errors when searching for AAB files
      }
    }

    return null;
  }

  /// Reports additional App Bundle information and recommendations.
  ///
  /// Provides guidance on App Bundle testing, upload, and optimization.
  void _reportAppBundleInfo(String aabPath) {
    printMessage('\n📱 App Bundle Information:');
    printMessage('   Generated: $aabPath');
    printMessage('   Ready for Google Play Store upload');

    if (which('bundletool').found) {
      printMessage('\n🧪 Testing suggestions:');
      printMessage('   # Generate APKs for local testing');
      printMessage(
          '   bundletool build-apks --bundle=$aabPath --output=app.apks');
      printMessage('   # Install on connected device');
      printMessage('   bundletool install-apks --apks=app.apks');
    } else {
      BuildProgressReporter.reportWarning(
        'Install bundletool for local AAB testing: https://github.com/google/bundletool',
      );
    }
  }
=======
  String get buildTarget => 'appbundle';
>>>>>>> a6365ca1
}<|MERGE_RESOLUTION|>--- conflicted
+++ resolved
@@ -1,9 +1,4 @@
-<<<<<<< HEAD
-import 'dart:io';
-
-import 'package:morpheme_cli/build_app/base/base.dart';
-import 'package:morpheme_cli/dependency_manager.dart';
-import 'package:morpheme_cli/helper/helper.dart';
+import 'package:morpheme_cli/build_app/base/build_command_base.dart';
 
 /// Android App Bundle build command implementation.
 ///
@@ -41,267 +36,17 @@
 /// # Build with custom signing configuration
 /// morpheme build appbundle --flavor staging --build-number 42
 /// ```
-class AppbundleCommand extends BaseBuildCommand {
-=======
-import 'package:morpheme_cli/build_app/base/build_command_base.dart';
-
 class AppbundleCommand extends BuildCommandBase {
   AppbundleCommand() : super() {
     // App Bundle-specific arguments if any
   }
 
->>>>>>> a6365ca1
   @override
   String get name => 'appbundle';
 
   @override
-  String get description =>
-      'Build Android App Bundle (AAB) with flavor support.';
+  String get description => 'Build android aab with flavor.';
 
   @override
-<<<<<<< HEAD
-  String get platformName => 'Android App Bundle';
-
-  @override
-  ValidationResult<bool> validatePlatformEnvironment() {
-    // Check for Android SDK
-    final androidHome = Platform.environment['ANDROID_HOME'] ??
-        Platform.environment['ANDROID_SDK_ROOT'];
-
-    if (androidHome == null || androidHome.isEmpty) {
-      return ValidationResult.error(
-        'Android SDK not found',
-        suggestion:
-            'Install Android SDK and set ANDROID_HOME environment variable',
-        examples: [
-          'export ANDROID_HOME=/path/to/android/sdk',
-          'flutter doctor',
-          'morpheme doctor',
-        ],
-      );
-    }
-
-    // Check for Gradle (required for App Bundle builds)
-    if (which('gradle').notfound) {
-      // Check if gradlew exists in project
-      if (!exists('./gradlew') && !exists('./android/gradlew')) {
-        return ValidationResult.error(
-          'Gradle not found',
-          suggestion:
-              'Install Gradle or ensure gradlew is available in project',
-          examples: [
-            'brew install gradle',
-            'cd android && ./gradlew --version',
-            'flutter doctor',
-          ],
-        );
-      }
-    }
-
-    // Check for bundletool (optional but recommended for testing)
-    if (which('bundletool').notfound) {
-      BuildProgressReporter.reportWarning(
-        'bundletool not found - install for local AAB testing',
-        severity: 'INFO',
-      );
-    }
-
-    return ValidationResult.success(true);
-  }
-
-  @override
-  Future<void> executePlatformBuild(BuildConfiguration config) async {
-    try {
-      BuildProgressReporter.reportBuildEnvironment(platformName, {
-        'flavor': config.flavor,
-        'mode': config.mode.displayName,
-        'target': config.target,
-        'obfuscate': config.obfuscate,
-        'appBundle': true,
-      });
-
-      // Build Flutter arguments for App Bundle
-      final arguments = buildFlutterArguments(config, 'appbundle');
-
-      // Add Android-specific configurations
-      if (config.androidConfig != null) {
-        final androidConfig = config.androidConfig!;
-
-        // Validate signing configuration for release builds
-        if (config.mode == BuildMode.release &&
-            androidConfig.signingConfig != null) {
-          _validateSigningConfiguration(androidConfig.signingConfig!);
-        }
-
-        // Report App Bundle optimization info
-        if (androidConfig.buildAppBundle) {
-          BuildProgressReporter.reportPreparationStep(
-            'App Bundle optimization enabled',
-            true,
-          );
-        }
-      }
-
-      BuildProgressReporter.reportBuildStage(
-        BuildStage.compilation,
-        0.1,
-        estimatedRemaining: Duration(minutes: 4),
-      );
-
-      // Execute Flutter build command
-      await FlutterHelper.run(
-        arguments.join(' '),
-        showLog: true,
-      );
-
-      BuildProgressReporter.reportBuildStage(
-        BuildStage.packaging,
-        0.9,
-        estimatedRemaining: Duration(seconds: 45),
-      );
-
-      // Report build artifacts
-      final aabPath = _findGeneratedAppBundle();
-      if (aabPath != null) {
-        final aabFile = File(aabPath);
-        final artifacts = [
-          BuildArtifact(
-            type: 'AAB',
-            path: aabPath,
-            sizeBytes: aabFile.existsSync() ? aabFile.lengthSync() : null,
-            metadata: {
-              'format': 'Android App Bundle',
-              'optimized': true,
-              'dynamicDelivery': true,
-            },
-          ),
-        ];
-
-        BuildProgressReporter.reportBuildArtifacts(artifacts);
-
-        // Provide additional App Bundle information
-        _reportAppBundleInfo(aabPath);
-      }
-    } catch (e) {
-      throw BuildCommandException(
-        BuildCommandError.buildProcessFailure,
-        'Android App Bundle build failed',
-        platform: platformName,
-        suggestion: 'Check build logs and Android configuration',
-        examples: [
-          'flutter clean',
-          'flutter pub get',
-          'morpheme doctor',
-        ],
-        diagnosticCommands: [
-          'flutter doctor',
-          'gradle --version',
-          'cd android && ./gradlew --version',
-        ],
-        recoverySteps: [
-          'Clean the project with "flutter clean"',
-          'Get dependencies with "flutter pub get"',
-          'Check Android Gradle Plugin version (requires 3.2+)',
-          'Verify signing configuration for release builds',
-        ],
-      );
-    }
-  }
-
-  /// Validates Android signing configuration.
-  ///
-  /// Ensures all required signing parameters are present and
-  /// the keystore file exists for release builds.
-  void _validateSigningConfiguration(AndroidSigningConfig signingConfig) {
-    if (signingConfig.keystorePath.isNotEmpty &&
-        !exists(signingConfig.keystorePath)) {
-      throw BuildCommandException(
-        BuildCommandError.signingConfigurationInvalid,
-        'Keystore file not found: ${signingConfig.keystorePath}',
-        suggestion: 'Create keystore or update path in morpheme.yaml',
-        examples: [
-          'keytool -genkey -v -keystore release.keystore',
-          'ls ${dirname(signingConfig.keystorePath)}',
-        ],
-      );
-    }
-
-    if (signingConfig.keyAlias.isEmpty) {
-      throw BuildCommandException(
-        BuildCommandError.signingConfigurationInvalid,
-        'Key alias is required for signed builds',
-        suggestion:
-            'Configure key alias in morpheme.yaml android signing section',
-      );
-    }
-  }
-
-  /// Finds the generated App Bundle file path.
-  ///
-  /// Searches common AAB output locations and returns the path
-  /// to the most recently generated App Bundle file.
-  ///
-  /// Returns: Path to AAB file or null if not found
-  String? _findGeneratedAppBundle() {
-    final commonPaths = [
-      'build/app/outputs/bundle/release/app-release.aab',
-      'build/app/outputs/bundle/debug/app-debug.aab',
-      'build/app/outputs/bundle/profile/app-profile.aab',
-    ];
-
-    for (final path in commonPaths) {
-      if (exists(path)) {
-        return path;
-      }
-    }
-
-    // Search for any AAB files in the output directory
-    final bundleDir = 'build/app/outputs/bundle';
-    if (exists(bundleDir)) {
-      try {
-        final directory = Directory(bundleDir);
-        final aabFiles = directory
-            .listSync(recursive: true)
-            .whereType<File>()
-            .where((file) => file.path.endsWith('.aab'))
-            .toList();
-
-        if (aabFiles.isNotEmpty) {
-          // Return the most recently modified AAB
-          aabFiles.sort(
-              (a, b) => b.lastModifiedSync().compareTo(a.lastModifiedSync()));
-          return aabFiles.first.path;
-        }
-      } catch (e) {
-        // Ignore errors when searching for AAB files
-      }
-    }
-
-    return null;
-  }
-
-  /// Reports additional App Bundle information and recommendations.
-  ///
-  /// Provides guidance on App Bundle testing, upload, and optimization.
-  void _reportAppBundleInfo(String aabPath) {
-    printMessage('\n📱 App Bundle Information:');
-    printMessage('   Generated: $aabPath');
-    printMessage('   Ready for Google Play Store upload');
-
-    if (which('bundletool').found) {
-      printMessage('\n🧪 Testing suggestions:');
-      printMessage('   # Generate APKs for local testing');
-      printMessage(
-          '   bundletool build-apks --bundle=$aabPath --output=app.apks');
-      printMessage('   # Install on connected device');
-      printMessage('   bundletool install-apks --apks=app.apks');
-    } else {
-      BuildProgressReporter.reportWarning(
-        'Install bundletool for local AAB testing: https://github.com/google/bundletool',
-      );
-    }
-  }
-=======
   String get buildTarget => 'appbundle';
->>>>>>> a6365ca1
 }